<<<<<<< HEAD
# Now available free on VS Marketplace
=======
# _The Holy Grail_ of AI Coding Agents is now available free on VS Code Marketplace
>>>>>>> b50964c6

**IMPORTANT**: _Search up "Minovative Mind" in the VS Marketplace or Extensions Store in the VS Code application_

- [**`MARKETPLACE_GETTING_STARTED.md`**](./MARKETPLACE_GETTING_STARTED.md)
- [**`VS Code Extension`**](https://marketplace.visualstudio.com/items?itemName=MinovativeTechnologies.minovative-mind-vscode)

---

---

## Minovative Mind (Now Public, Easy to Use, and Free!)

### An open-source AI agent that automates software development, powerful enough that it built itself by vibe coding

A showcase of implementing a feature: e.g., planning, file creation, and code generation

- [(Outdated but still good) Minovative Mind YouTube Showcase](https://youtu.be/f08_WgmSbUc)

---

## A Tool That Built Itself

This isn't just another AI assistant. Minovative Mind is a living testament to the future of software development.

> **This entire project—over 35,000 lines of robust, production-ready code—was developed with ~90% contribution from the AI agent itself (Minovative Mind), mostly using gemini-2.5-flash, with zero unit testing, no funding ($0), and by one [developer](https://github.com/Quarantiine)...**
> Despite its size, it rivals the functionality of tools 10× its codebase

It masterfully orchestrated its own creation, architecting intricate and complex systems, generated tens of thousands of lines of code, and seamlessly integrated within VS Code's core APIs while autonomously refining its own work. The [Creator](https://github.com/Quarantiine), of this project, didn’t merely build an AI agent; He guided its self-construction, leveraging natural language and the power of the Gemini 2.5 models (Thinking Mode) to bring it to life.

Now...that same power is available to you. Completely for free.

## Key Features

- 🔗 **Intelligent Link & File Content Processing:** Utilizes the Gemini API's advanced capabilities to parse and understand content directly from URLs. This allows the AI agent to extract crucial information, context, or references from linked resources or file contents, enhancing its comprehension and actionability.

- 🖼️ **Multimodal Input Support:** Engage with the AI using more than just text. Attach image files or paste them directly into the chat interface. The agent processes these images (as Base64 data) alongside your text prompts, enabling richer interactions and visual understanding.

- 🧠 **Autonomous Planning & Execution:** Give Minovative Mind a high-level goal. It generates a structured, multi-step plan and executes it, creating files, writing code, and running commands until the job is done.

- 🧩 **Full Workspace Context:** The agent intelligently scans your entire project—respecting your `.gitignore`—to build a deep, accurate understanding of your codebase, ensuring its actions are smart and relevant.

- 💾 **Integrated Git Automation:** Let the AI do the tedious work. It can automatically stage the changes it makes and generate insightful, descriptive commit messages based on the code diffs.

- ⏪ **Safe & Reversible Changes:** Every file system operation performed by the agent is logged. If you don't like a change, you can easily review and revert the entire operation with a simple 2-click button, ensuring you are always in control.

- 💰 **Completely Free & Open Source:** No subscriptions, no platform fees. Minovative Mind is licensed under [LICENSE](./LICENSE.md) and runs locally in your system. The only cost is your OWN usage of the Google Gemini API that YOU control.

See more in the [**`CAPABILITIES.md`**](./CAPABILITIES.md) file

## Quick Start (Get Started in 1-3 minutes)

### 🔧 How to Clone the Minovative Mind Extension from GitHub to Use

### **Step 1: Clone the Repository**

```bash
git clone https://github.com/Minovative-Technologies/minovative-mind.git
cd minovative-mind
git remote remove origin
```

> Don't use `git remote remove origin` if you want to contribute back into the original GitHub repo, otherwise, keep it and do what you want!

### **Step 2: Install Dependencies**

Make sure you have **Node.js** and **npm** installed, then run:

```bash
npm install
```

### **Step 3: Package the Extension**

Use the following command to package the extension:

```bash
npx vsce package
```

> This will generate a `.vsix` file, such as:
> `minovative-mind-1.2.3.vsix`
> If `vsce` is not installed, you can install it globally:
>
> ```bash
> npm install -g @vscode/vsce
> ```

### **Step 4: Install the Extension in VS Code**

You have two options:

#### **Option A: Using the GUI**

1. Open VS Code.
2. Go to the extension file `minovative-mind-1.2.3.vsix`, right click it.
3. Choose **“Install Extension VSIX”**.

#### **Option B: Using the Command Line**

```bash
code --install-extension minovative-mind-1.2.3.vsix
```

> If the `code` command isn't available, [enable it from the command palette](https://code.visualstudio.com/docs/setup/mac#_launching-from-the-command-line).

---

### Step 5: API Key Setup

- **Get Your API Key:**

  - Create a free API key from [**Google AI Studio**](https://aistudio.google.com/app/apikey).

- **Set Your Key in VS Code:**

  - Open VS Code project

    - press (Windows: `CTRL + ALT + M` or Mac: `CONTROL + CMD + M`) or click on the Minovative Mind icon in sidebar on the left.

  - In the Minovative Mind sidebar, copy and paste your API key in the API Key Management section on the bottom.

> **TIP:** For a better experience, you could move the Minovative Mind extension from the primary bar to the secondary bar by right clicking the Minovative Mind icon. After right clicking, go to "Move To" > "Secondary Side Bar".

Learn how to use the AI Agent here: [USER_GUIDE](./USER_GUIDE.md)

## More Than a Tool—It's A Platform

Minovative Mind was architected from day one to be an extensible tool. We don't just want you to _use_ it; We want you to _build on it_. Fork/Clone the repository, create your own specialized agents, integrate proprietary tools, MCPs, or anything else you can think of and push the boundaries of what's possible.

See the [**`CONTRIBUTING.md`**](./CONTRIBUTING.md) to learn how you can use Minovative Mind as a foundation for your own AI-powered solutions.

## The Vision

My vision is to empower every developer with a powerful, free, and open-source AI Agent dev tool. By integrating cutting-edge AI models with a robust architectural framework, we can revolutionize software development, making it faster, more accessible, and unleash unprecedented creativity.

## 🙌 Join US! How to Support

- ⭐ **Star us on GitHub** to show your support!
- 💖 **Support development** on [Patreon](https://www.patreon.com/c/minovativetechnologies/membership) — every contribution can help us grow!
- 🗣️ **Join the conversation** on our [Minovative Mind Discord](https://discord.gg/KFkMgAH3EG) or follow us on [X/Twitter](https://x.com/minovative_tech).

## Learn more about the project

- [**`MARKETPLACE_GETTING_STARTED.md`**](./MARKETPLACE_GETTING_STARTED.md)
- [**`USER_GUIDE.md`**](./USER_GUIDE.md)
- [**`CONTRIBUTING.md`**](./CONTRIBUTING.md)
- [**`CAPABILITIES.md`**](./CAPABILITIES.md)
- [**`ARCHITECTURE.md`**](./ARCHITECTURE.md)
- [**`ROADMAP.md`**](./ROADMAP.md)
- [**`CODE_OF_CONDUCT.md`**](./CODE_OF_CONDUCT.md)
- [**`LICENSE.md`**](./LICENSE.md)
- [**`SECURITY.md`**](./SECURITY.md)
- [**`GOOGLE_AI_POLICIES.md`**](./GOOGLE_AI_POLICIES.md)

_“This project makes API calls directly from your VS Code environment using your own Gemini API key. No data is stored, processed, or transmitted by third parties beyond Google’s API.”_

---

> Remember, Minovative Mind is designed to assist, not replace, the brilliance of human developers! Happy Coding!<|MERGE_RESOLUTION|>--- conflicted
+++ resolved
@@ -1,8 +1,4 @@
-<<<<<<< HEAD
-# Now available free on VS Marketplace
-=======
 # _The Holy Grail_ of AI Coding Agents is now available free on VS Code Marketplace
->>>>>>> b50964c6
 
 **IMPORTANT**: _Search up "Minovative Mind" in the VS Marketplace or Extensions Store in the VS Code application_
 
